--- conflicted
+++ resolved
@@ -77,11 +77,9 @@
 
           odin check wgpu/microui -target:windows_amd64 $FLAGS
 
-<<<<<<< HEAD
           odin check nanovg/example.odin -file $FLAGS
           odin check nanovg/fbo.odin -file $FLAGS
-=======
+
           odin check orca/breakout -target:orca_wasm32 $FLAGS
           odin check orca/clock -target:orca_wasm32 $FLAGS
-          odin check orca/ui -target:orca_wasm32 $FLAGS
->>>>>>> 0954e14f
+          odin check orca/ui -target:orca_wasm32 $FLAGS